'''
Sean Keenan, PhD Physics
Quantum Memories Group, Heriot-Watt University, Edinburgh
2023

Functions designed to load in and parse data form .csv or .txt
'''

from natsort import natsorted
import numpy as np
import os, re
import pandas as pd
import json

from typing import Any, Dict, List, Tuple, Union

def check_digits(
    input_string: str
    ) -> bool:
    """
    Checks if a string contains digits and validates if all characters 
    are allowed.

    Parameters
    ----------
    input_string : str
        The string to check.

    Returns
    -------
    bool
        True if the string contains digits and all characters are 
        allowed; False otherwise.
    """
    allowed = "0123456789\n\t\r eE-+,.;"

    # Check if the string contains any digit
    contains_digit = any(
        char.isdigit() for char in input_string
        )

    # Check if all characters in the string are among allowed 
    # characters
    characters_allowed = all(
        char in allowed for char in input_string
        )

    return contains_digit and characters_allowed

def check_dir(
        directory:str,
        verbose: bool=True
        ):
    """
    Check if a directory exists and if not create it at the desired
    location.
    
    Parameters
    ----------
    keys : list
        Data values to create a dictionary from

    Returns
    -------
    dictionary :
        Key = value pairs for the data in keys
    """
    if os.path.exists(directory):
        if verbose:
            print(f'{directory} already exists \n')
    else:
        try:
            os.makedirs(directory)
            if verbose:
                print(f'{directory} does not exist. \n \
                        Creating directory... \n')
        except FileExistsError:
            if verbose:
                print(f'{directory} already exists \n')
            pass 

def check_file_exists(
        file_path:str, 
        format:str,
        verbose:bool=True
        ):
    """
    Check if a file path exists already and create a copy to avoid 
    not saving data or error

    Parameters
    ----------

<<<<<<< HEAD
def dir_interrogate(path: str, 
                   extensions: list[str] = [], 
                   exceptions: list[str] = [], 
                   folders: list[str] = []) -> tuple[list[str], list[str]]:
=======
    format: str
        file format that you wish to save the file with
    
>>>>>>> 5ed84854
    """
    check = True
    check_dir(file_path)
    while check:
        if os.path.isfile(f'{file_path}.{format}'):
            save_file = f'{save_file}-(copy)'
        else:
            save_file = f'{save_file}.{format}'
            if verbose:
                print(f"Saving file as {save_file}")
            check = False
    
    return save_file

def check_str(
    subset_string: str,
    main_string: str
    ) -> bool:
    """
    Checks if all characters in `subset_string` are present in 
    `main_string`.

    Parameters
    ----------
    subset_string : str
        The string whose characters are to be checked.
    main_string : str
        The string against which the subset_string is validated.

    Returns
    -------
    bool
        True if all characters in subset_string are found in 
        main_string, False otherwise.
    """
    # Create sets for subset and main strings
    char_allow = set(subset_string)
    validation = set(main_string)
   
    # Check if all characters in char_allow are present in validation
    return char_allow.issubset(validation)

def dir_interrogate(
    path: str,
    extensions: List[str] = [],
    exceptions: List[str] = [],
    folders: List[str] = []
    ) -> Tuple[List[str], List[str]]:
    """
    Interrogate a directory to extract folders and files based on 
    optional filters.

    This function extracts folders and files that are nested once 
    in the given directory.
    It does not handle files in subfolders or the main directory 
    itself.

    Parameters
    ----------
    path : str
        The path to the main directory to interrogate.
    extensions : List[str], optional
        A list of file extensions to include. If empty, no filtering 
        by extension is applied.
    exceptions : List[str], optional
        A list of file extensions or substrings to exclude from the 
        results. If empty, no exclusions are applied.
    folders : List[str], optional
        A list of folder names to include. If empty, all folders are 
        considered.

    Returns
    -------
    Tuple[List[str], List[str]]
        A tuple where:
        - The first element is a list of folder names.
        - The second element is a list of file names.

    Notes
    -----
    - Only files nested one level below the specified directories are 
    included.
    - The function uses natural sorting for directory and file names.
    """
    folder_list = []
    file_list = []
    for root, dirs, files in natsorted(os.walk(path)):

        # Process directories
        if dirs:
            dirs = natsorted(dirs)
            if not folders:
                folder_list = dirs
            else:
                folder_list = [
                    folder for folder in dirs if folder in folders
                    ]
            if exceptions:
                folder_list = [
                    folder for folder in folder_list
                               if not any(
                                exc in folder for exc in exceptions
                                )]

        # Process files
        if not dirs:
            temp_files = []
            if not folders:
                temp_files = files
            elif any(
                folder in os.path.split(root)[-1] for folder in folders
                ):
                temp_files = files
            if exceptions:
                temp_files = [file for file in temp_files
                              if not any(
                                exc in file for exc in exceptions
                                )]
            if extensions:
                temp_files = [
                    file for file in temp_files
                              if file.endswith(
                                tuple(extensions)
                                )]
            if temp_files:
                file_list.append(natsorted(temp_files))

    # Flatten the list if there is only one sublist
    if len(file_list) == 1:
        file_list = [
            file_name for sublist in file_list for file_name in sublist
            ]

    return folder_list, file_list

def find_numbers(
    string:str,
    pattern:str='-?\ *\d+\.?\d*(?:[Ee]\ *-?\ *\d+)?'
    ) -> list[str]:
    """
    Checks string for whole numbers (does not split numbers i.e. 180 
    is returned as '180' and not ['1','8','0']) and returns a list 
    of all numbers found in the string
    
    Parameters
    ----------
    string : string
        String to check for numbers

    Returns
    -------
    numbers : list
        Number found

    """
    # compile the m atch register
    match_number = re.compile(pattern)
    # create list of numbers found
    numbers = re.findall(match_number, string)

    # handle no numbers found
    if not numbers:
        return None

    return numbers

def make_dir(
        directory:str,
        verbose: bool= True
        ):
    """
    Check if a directory exists and if not create it at the desired
    location.
    
    Parameters
    ----------
    keys : list
        Data values to create a dictionary from

    Returns
    -------
    dictionary :
        Key = value pairs for the data in keys
    """
    if check_dir(directory):
        print(f'{directory} already exists \n')
    else:
        try:
            os.makedirs(directory)
            print(f'{directory} does not exist. \n \
                  Creating directory... \n')
        except FileExistsError:
            print(f'{directory} already exists \n')
            pass    

def make_index_dict(
    keys: list
    ):
    """
    Make a simple dictionary containing values with increasing index 
    numbers (starting at 0).
    
    Parameters
    ----------
    keys : list
        Data values to create a dictionary from

    Returns
    -------
    dictionary :
        Key = value pairs for the data in keys

    """
    return {x: index for index, x in enumerate(keys)} 

import pandas as pd
import numpy as np
from typing import List

def open_csv(path: str, separators: str = ",") -> np.ndarray:
    """
    Open a CSV file and convert its contents to a NumPy array.

    Parameters
    ----------
    path : str
        Path to the CSV file.
    separators : str, optional
        Separator(s) used in splitting the columns. Default is ','.
    
    Returns
    -------
    np.ndarray
        A NumPy array containing the data from the CSV file.
        Each row in the array corresponds to a row in the CSV file.

    Raises
    ------
    FileNotFoundError
        If the file specified by `path` is not found.
    Exception
        If any unexpected error occurs while reading the file.
    """
    try:
        # Read the CSV file into a DataFrame
        temp_df = pd.read_csv(path, sep=separators, engine='python')
        # Convert the entire DataFrame to a NumPy array
        csv_data = temp_df.to_numpy()
        return csv_data
    except FileNotFoundError:
        print(f"Error: File '{path}' not found.")
        return np.array([])
    except Exception as e:
        print(f"Error: An unexpected error occurred while reading the file '{path}': {str(e)}")
        return np.array([])
   
def open_text(
    path: str
    ) -> List[List[Union[str, List[str]]]]:
    """
    Open a text file and read its columns into lists. Handles columns 
    of varying lengths.

    Parameters
    ----------
    path : str
        Path to the text file.

    Returns
    -------
    List[List[Union[str, List[str]]]]
        A list where each sublist represents a column of data. If 
        there is only one column, the outer list will be flattened 
        to a single list of strings.
    """
    data_list = []
    try:
        with open(path, 'r', newline='') as raw_file:
            for row in raw_file:
                data_temp = [i for i in re.split(r"[\t|,|;]", row) if i.strip()]
                if not data_list:
                    data_list = [[] for _ in range(len(data_temp))]
                for index, data in enumerate(data_temp):
                    if len(data_list) < index + 1:
                        data_list.append([])
                    data_list[index].append(data)
        # flatten the list if neccesary
        if len(data_list) == 1:
            data_list = [data for sublist in data_list for data in sublist]
    # handle error exceptions        
    except FileNotFoundError:
        print(f"Error: File '{path}' not found.")
        return []
    except Exception as e:
        print(f"Error: An unexpected error occurred \
               while reading the file '{path}': {str(e)}")
        return []

    return data_list

def read_file(
    path: str
    ) -> Tuple[List[List[Any]], List[List[float]]]:
    """
    Open a given file and read the first two columns to lists. Handles 
    varying column lengths.

    Parameters
    ----------
    path : str
        Path of the file to open.

    Returns
    -------
    Tuple[List[List[Any]], List[List[float]]]
        A tuple containing:
        - A list of metadata lists (each inner list contains metadata 
        entries).
        - A list of data lists (each inner list contains numerical 
        data).
    """
    data_list = []
    metadata_list = []

    try:
        with open(path, 'r', newline='') as raw_file:
            for row in raw_file:
                columns = [
                    i.strip() for i in re.split(r'[,\t;]', row) 
                    if i.strip()
                    ]
                if check_digits(row):
                    # Initialize data_list if empty
                    if not data_list:
                        data_list = [[] for _ in range(len(columns))]
                    for index, value in enumerate(columns):
                        # Ensure data_list has enough nested lists
                        while len(data_list) <= index:
                            data_list.append([])
                        data_list[index].append(float(value))
                else:
                    # Initialize metadata_list if empty
                    if not metadata_list:
                        metadata_list = [
                            [] for _ in range(len(columns))
                            ]
                    for index, value in enumerate(columns):
                        # Ensure metadata_list has enough nested lists
                        while len(metadata_list) <= index:
                            metadata_list.append([])
                        metadata_list[index].append(value)

    except FileNotFoundError:
        print(f"Error: File '{path}' not found.")
        return [], []
    except Exception as e:
        print(f"Error: An unexpected error occurred while reading \
            the file '{path}': {e}")
        return [], []

    return metadata_list, data_list

def read_json(
    file_name: str
    ) -> dict:
    """
    Read from a JSON file.

    Parameters
    ----------
    file_name : str
        Name of the file to read.
    
    Returns
    -------
    dict
        The contents of the JSON file as a dictionary.
    """
    with open(file_name, 'r') as f:
        return json.load(f)

def search_paths(
    folders: List[str],
    files: List[List[str]],
    include: List[str] = [],
    exclude: List[str] = []
    ) -> List[str]:
    """
    Search a list of paths for include and exclude, joining
    files to folders if the conditions are met.
    
    Parameters
    ----------
    folders : List[str]
        List of folder names.
    files : List[List[str]]
        List of file names, each sublist corresponding to the respective folder.
    include : List[str], optional
        Keywords to include in the search (default is []).
    exclude : List[str], optional
        Keywords to exclude from the search (default is []).
    
    Returns
    -------
    List[str]
        List of desired paths.
    """
    paths = []
    for index, folder in enumerate(folders):
        desired = []
        for file in files[index]:
            path = os.path.join(folder, file)
            if include:
                if any([x in path for x in include]):
                    desired.append(path)
            else:
                desired.append(path)
            if exclude:
                desired = [x for x in desired
                               if not any([y in path for y in exclude])]
        if desired:
            paths.append(desired)

    if len(paths) == 1:
        paths = [data for sublist in paths for data in sublist]

    return paths

def separate_lists(
    list_to_split: List[List[Tuple]]
    ) -> Tuple[List[List], List[List]]:
    """
    Separates a list of lists of tuples into two lists of lists.

    Parameters
    ----------
    list_to_split : List[List[Tuple]]
        A list of lists, where each sublist contains tuples of two elements.
    
    Returns
    -------
    Tuple[List[List], List[List]]
        Two lists of lists, where the first contains all the first elements 
        of the tuples and the second contains all the second elements of the tuples.
    """
    return (
        [[x for x, y in sublist] for sublist in list_to_split],
        [[y for x, y in sublist] for sublist in list_to_split]
    )

def spectrum_extract(
    paths: List[str],
    keys: List[str] = None,
    tail: int = 1,
    include: bool = True
    ) -> Tuple[List[Dict[str, Any]], List[np.ndarray]]:
    """
    Extract data from files based on the presence of keys in their paths.

    Parameters
    ----------
    paths : List[str]
        List of file paths to process.
    keys : List[str], optional
        List of key values to search for in the paths. If None or empty, all paths are processed (default is None).
    tail : int, optional
        Determines which part of the path to search: 0 for head, 1 for tail (default is 1).
    include : bool, optional
        If True, include files containing the key. If False, include files not containing the key (default is True).

    Returns
    -------
    Tuple[List[Dict[str, Any]], List[np.ndarray]]
        A tuple containing two lists:
        - A list of metadata dictionaries read from the files.
        - A list of NumPy arrays of data read from the files.
    """
    extracted_metadata = []
    extracted_data = []
    
    if not paths:
        return extracted_metadata, extracted_data

    if not keys:
        for path in paths:
            metadata, data = read_file(path)
            extracted_metadata.append(metadata)
            extracted_data.append(np.array(data))
    else:
        for key in keys:
            metadata_children = []
            data_children = []
            for path in paths:
                path_segment = os.path.split(path)[tail]
                if (include and key in path_segment) or (not include and key not in path_segment):
                    metadata, data = read_file(path)
                    metadata_children.append(metadata)
                    data_children.append(np.array(data))
            extracted_metadata.append(metadata_children)
            extracted_data.append(data_children)
    
    return extracted_metadata, extracted_data

<<<<<<< HEAD
def write_csv(file_name, data, delimiter=';', headers=False):

    if isinstance(data, np.ndarray):
        print(file_name)
        np.savetxt(file_name, data, delimiter=delimiter)
    
def write_file(file_name:str, save_data, format:str='txt', **kwargs):
    '''
    Write data to a file
    
    Supoorted typesd are .txt, .json, .csv
    '''
    fname = f"{file_name}.{format}"
    if format == 'csv':
        i = kwargs.get('delimiter') if kwargs else ';'
        j = kwargs.get('headers') if kwargs else False
        write_csv(file_name=fname, data=save_data, delimiter=i, headers=j)
    elif format == 'json':
        i = kwargs.get('indent') if kwargs else 5
        write_json(file_name=fname, data=save_data, indent=i)
    else:
        write_text(file_name=fname, data=save_data)

def write_json(file_name:str, data, indent:int=5):
    '''
    Write a Json file
=======
def write_json(
    file_name: str,
    data: Any,
    indent: int = 5
    ) -> None:
    """
    Write data to a JSON file with optional indentation.
>>>>>>> 5ed84854

    Parameters
    ----------
    file_name : str
<<<<<<< HEAD
        Name of file to save as
    data : 
        Json eligible data to save to file  
    indent : int (default 5)
        Amount of indenting to have in the file
    '''
    with open(file_name, 'w') as f:
        json.dump(data, f, indent=indent)

def write_text(file_name:str, data):
    '''
    Write a text file
    
    '''
    if type(data) != str:
        print('Data type should be str!')
    else:
        with open(file_name, 'w') as writer:
            writer.write(data)

def numpy_extract(file_name:str, delimiter=';'):
    data = np.loadtxt(file_name=file_name, delimiter=delimiter)
    
    return data[0], data[1]
=======
        The path where the JSON file will be saved.
    data : Any
        The data to be saved in the JSON file. Must be JSON-serializable.
    indent : int, optional
        The number of spaces to use for indentation in the JSON file. Default is 5.
    
    Returns
    -------
    None
        This function does not return any value.
    """
    try:
        #file_name = check_file_exists(file_name, '.json')
        file_name = file_name + '.json'
        with open(file_name, 'w') as f:
            json.dump(data, f, indent=indent)
    except Exception as e:
        print(f"Error: An unexpected error occurred while writing \
            the file '{file_name}': {str(e)}")
>>>>>>> 5ed84854
<|MERGE_RESOLUTION|>--- conflicted
+++ resolved
@@ -91,16 +91,9 @@
     Parameters
     ----------
 
-<<<<<<< HEAD
-def dir_interrogate(path: str, 
-                   extensions: list[str] = [], 
-                   exceptions: list[str] = [], 
-                   folders: list[str] = []) -> tuple[list[str], list[str]]:
-=======
     format: str
         file format that you wish to save the file with
     
->>>>>>> 5ed84854
     """
     check = True
     check_dir(file_path)
@@ -604,47 +597,11 @@
     
     return extracted_metadata, extracted_data
 
-<<<<<<< HEAD
-def write_csv(file_name, data, delimiter=';', headers=False):
-
-    if isinstance(data, np.ndarray):
-        print(file_name)
-        np.savetxt(file_name, data, delimiter=delimiter)
-    
-def write_file(file_name:str, save_data, format:str='txt', **kwargs):
-    '''
-    Write data to a file
-    
-    Supoorted typesd are .txt, .json, .csv
-    '''
-    fname = f"{file_name}.{format}"
-    if format == 'csv':
-        i = kwargs.get('delimiter') if kwargs else ';'
-        j = kwargs.get('headers') if kwargs else False
-        write_csv(file_name=fname, data=save_data, delimiter=i, headers=j)
-    elif format == 'json':
-        i = kwargs.get('indent') if kwargs else 5
-        write_json(file_name=fname, data=save_data, indent=i)
-    else:
-        write_text(file_name=fname, data=save_data)
-
 def write_json(file_name:str, data, indent:int=5):
     '''
     Write a Json file
-=======
-def write_json(
-    file_name: str,
-    data: Any,
-    indent: int = 5
-    ) -> None:
-    """
-    Write data to a JSON file with optional indentation.
->>>>>>> 5ed84854
-
-    Parameters
-    ----------
+
     file_name : str
-<<<<<<< HEAD
         Name of file to save as
     data : 
         Json eligible data to save to file  
@@ -652,41 +609,4 @@
         Amount of indenting to have in the file
     '''
     with open(file_name, 'w') as f:
-        json.dump(data, f, indent=indent)
-
-def write_text(file_name:str, data):
-    '''
-    Write a text file
-    
-    '''
-    if type(data) != str:
-        print('Data type should be str!')
-    else:
-        with open(file_name, 'w') as writer:
-            writer.write(data)
-
-def numpy_extract(file_name:str, delimiter=';'):
-    data = np.loadtxt(file_name=file_name, delimiter=delimiter)
-    
-    return data[0], data[1]
-=======
-        The path where the JSON file will be saved.
-    data : Any
-        The data to be saved in the JSON file. Must be JSON-serializable.
-    indent : int, optional
-        The number of spaces to use for indentation in the JSON file. Default is 5.
-    
-    Returns
-    -------
-    None
-        This function does not return any value.
-    """
-    try:
-        #file_name = check_file_exists(file_name, '.json')
-        file_name = file_name + '.json'
-        with open(file_name, 'w') as f:
-            json.dump(data, f, indent=indent)
-    except Exception as e:
-        print(f"Error: An unexpected error occurred while writing \
-            the file '{file_name}': {str(e)}")
->>>>>>> 5ed84854
+        json.dump(data, f, indent=indent)