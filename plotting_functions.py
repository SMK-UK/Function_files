--- conflicted
+++ resolved
@@ -16,11 +16,7 @@
 import os
 from Function_files.fitting_functions import exp_decay
 
-<<<<<<< HEAD
-mp.style.use(r"C:\Users\sk88\Documents\Python\Function_files\signature.mplstyle")
-=======
-mp.style.use(r"C:\Users\keena\Documents\University\python_scripts\Function_files\signature.mplstyle")
->>>>>>> 9646d79a
+mp.style.use('Function_files\signature.mplstyle')
 
 # colour map for plotting scope data
 scope_colours = ['gold', 'limegreen', 'orange', 'royalblue']
@@ -299,11 +295,7 @@
 
     return fig, ax
 
-<<<<<<< HEAD
-def plot_T1_fit(time, data, fit_params, scale=1):
-=======
 def plot_T1_fit(time, data, fit_params, scale=[1, 1, 1]):
->>>>>>> 9646d79a
     '''
     Plot T1 fitted data on top of experimental data
     
@@ -312,34 +304,21 @@
         fit = fit_params[0]
     else:
         fit = fit_params
-<<<<<<< HEAD
-=======
     
     time = time * scale[1]
     fit = [x*y for x, y in zip(fit, scale)]
->>>>>>> 9646d79a
 
     fig, ax = mp.subplots(nrows=1, ncols=2)
     
     ax[0].set_title('Reference Fit')
-<<<<<<< HEAD
-    ax[0].plot(time*scale, data, color='blue', alpha=0.5, label='Exp. Data')
-    ax[0].plot(time*scale, exp_decay(time, *fit), color='orange', linestyle='--', alpha=1, label='Fit')
-=======
     ax[0].plot(time, data - fit[-1], color='blue', alpha=0.5, label='Exp. Data')
     ax[0].plot(time, exp_decay((time), *fit) - fit[-1], color='orange', linestyle='--', alpha=1, label='Fit')
->>>>>>> 9646d79a
     ax[0].ticklabel_format(axis='both', style='sci', scilimits=(0,0), useMathText = True)
     ax[0].legend()
 
     ax[1].set_title('Log Scale Fit')
-<<<<<<< HEAD
-    ax[1].plot(time*scale, data, color='blue', alpha=0.5, label='Exp. Data')
-    ax[1].plot(time*scale, exp_decay(time, *fit), color='orange', linestyle='--', alpha=1, label='Fit')
-=======
     ax[1].plot(time, data - fit[-1], color='blue', alpha=0.5, label='Exp. Data')
     ax[1].plot(time, exp_decay((time), *fit) - fit[-1], color='orange', linestyle='--', alpha=1, label='Fit')
->>>>>>> 9646d79a
     ax[1].set_yscale('log')
     ax[1].legend()
 
