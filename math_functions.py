--- conflicted
+++ resolved
@@ -66,97 +66,30 @@
 
 def corrected_pulse_area(dataset_1, indexes:list[int], dataset_2=None):
     '''
-<<<<<<< HEAD
-    Calculate the corrected and normalised pulse area. If start and stop indexes 
-    are given then the data will be zero based on binning of the points that lie 
-    within start and stop.
-
-    Parameters
-    ----------    
-    dataset_1 : array
-        Excel file for the transmitted and reference pulses
-    dataset_2 : array
-        Excel file for the correction pulse data
-    indexes : list[int]
-        List of indexes for the corresponding column data
-
-        [0] trans : int
-            Index for the transmitted data
-        [1] ref : int
-            Index for the reference data
-        [2] time : int
-            Index for the time data
-        [3] start : int
-            Start index for binning
-        [4] stop : int
-            Stop index for binning
-
-    Returns
-    -------
-    Normalise : array
-        Normalised and corrected dataset 
-=======
-    Calculate the corrected and normalised pulse area.
-
-    First zero the data sets using a simple binning function on a
-    section of the data set with no pulse. Then calculate the area 
-    of the zeroed datasets before normalising.
-
-    Parameters
-    ----------
-    
-    dataset_1 :
+    Calculate the corrected and normalised pulse area
+    
+    <dataset_1>:
         excel file for the transmitted and reference pulses
-    dataset_2 :
+    <dataset_2>:
         excel file for the correction pulse data
-    indexes :
+    <indexes>:
         list of indexes for the corresponding column data
         
-    [0] trans :
+    [0] trans:
         index for the transmitted data
-    [1] ref :
+    [1] ref:
         index for the reference data
-    [2] time :
+    [2] time:
         index for the time data
-    [3] start :
-        start index of data set to correct
-    [4] start :
-        stop index of data set to correct
-
-    Returns
-    ----------
-
-    normalise
->>>>>>> 28c38d42
-
-    '''
-
-    assert len(indexes) in [3, 5], "Indexes list length must be either 3 or 5"
+
+    '''
     control = 0
-<<<<<<< HEAD
-    if len(indexes) == 3 :
-        data_1 = dataset_1[:,indexes[0]]
-        data_2 = dataset_1[:,indexes[1]]
-        if dataset_2 is not None:
-            data_3 = dataset_2[:,indexes[0]]
-            control = np.abs(simpson(y=data_3, x=dataset_2[:,indexes[2]]))
-    else:
-        data_1 = dataset_1[:,indexes[0]] - bin_data(dataset_1[indexes[3]:indexes[4], indexes[0]], N=100)
-        data_2 = dataset_1[:,indexes[1]] - bin_data(dataset_1[indexes[3]:indexes[4], indexes[1]], N=100)
-        if dataset_2 is not None:
-            data_3 = dataset_2[:,indexes[0]] - bin_data(dataset_2[indexes[3]:indexes[4], indexes[0]], N=1000)
-            control = np.abs(simpson(y=data_3, x=dataset_2[:,indexes[2]]))
-
-    area_1 = simpson(y=data_1, x=dataset_1[:,indexes[2]])
-    area_2 = simpson(y=data_2, x=dataset_1[:,indexes[2]])
-=======
-    zeroed_1 = zero_data(dataset_1[:, indexes[0]], [indexes[3], indexes[4]])
-    zeroed_2 = zero_data(dataset_1[:, indexes[1]], [indexes[3], indexes[4]])
-    
-    area_1 = simpson(y=zeroed_1, x=dataset_1[:,indexes[2]])
-    area_2 = simpson(y=zeroed_2, x=dataset_1[:,indexes[2]])
->>>>>>> 28c38d42
-    
+    area_1 = simpson(y=dataset_1[:,indexes[0]], x=dataset_1[:,indexes[2]])
+    area_2 = simpson(y=dataset_1[:,indexes[1]], x=dataset_1[:,indexes[2]])
+    
+    if dataset_2 is not None:
+        control = np.abs(simpson(y=dataset_2[:,indexes[0]], x=dataset_2[:,indexes[2]]))
+        
     return normalise(dataset_1=area_1, reference=area_2, dataset_2=control)
 
 def find_longest(data_list):
